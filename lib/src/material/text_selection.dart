// Copyright 2014 The Flutter Authors. All rights reserved.
// Use of this source code is governed by a BSD-style license that can be
// found in the LICENSE file.

import 'dart:math' as math;

import 'package:flutter/rendering.dart' hide RenderParagraph, TextSelectionHandleType;
<<<<<<< HEAD
import 'package:flutter/widgets.dart'
    hide
        TextSelectionControls,
        ClipboardStatusNotifier,
        TextSelectionHandleType,
        ClipboardStatus;
=======
>>>>>>> be570e38
import 'package:flutter/material.dart'
    hide
        TextSelectionControls,
        ClipboardStatusNotifier,
        TextSelectionHandleType,
        ClipboardStatus;
import 'package:selectable_auto_size_text/src/widgets/text_selection.dart';

const double _kHandleSize = 22.0;

// Padding between the toolbar and the anchor.
const double _kToolbarContentDistanceBelow = _kHandleSize - 2.0;
const double _kToolbarContentDistance = 8.0;

/// Android Material styled text selection controls.
class MaterialTextSelectionControls extends TextSelectionControls {
  /// Returns the size of the Material handle.
  @override
  Size getHandleSize(double textLineHeight) =>
      const Size(_kHandleSize, _kHandleSize);

  /// Builder for material-style copy/paste text selection toolbar.
  @override
  Widget buildToolbar(
    BuildContext context,
    Rect globalEditableRegion,
    double textLineHeight,
    Offset selectionMidpoint,
    List<TextSelectionPoint> endpoints,
    TextSelectionDelegate delegate,
    ClipboardStatusNotifier clipboardStatus,
    Offset? lastSecondaryTapDownPosition,
  ) {
    return _TextSelectionControlsToolbar(
      globalEditableRegion: globalEditableRegion,
      textLineHeight: textLineHeight,
      selectionMidpoint: selectionMidpoint,
      endpoints: endpoints,
      delegate: delegate,
      clipboardStatus: clipboardStatus,
      handleCut: canCut(delegate) ? () => handleCut(delegate) : null,
      handleCopy: canCopy(delegate)
          ? () => handleCopy(delegate, clipboardStatus)
          : null,
      handlePaste: canPaste(delegate) ? () => handlePaste(delegate) : null,
      handleSelectAll:
          canSelectAll(delegate) ? () => handleSelectAll(delegate) : null,
    );
  }

  /// Builder for material-style text selection handles.
  @override
  Widget buildHandle(
      BuildContext context, TextSelectionHandleType type, double textHeight,
      [VoidCallback? onTap, double? startGlyphHeight, double? endGlyphHeight]) {
    final ThemeData theme = Theme.of(context);
    final Color handleColor =
        TextSelectionTheme.of(context).selectionHandleColor ??
            theme.colorScheme.primary;
    final Widget handle = SizedBox(
      width: _kHandleSize,
      height: _kHandleSize,
      child: CustomPaint(
        painter: _TextSelectionHandlePainter(
          color: handleColor,
        ),
        child: GestureDetector(
          onTap: onTap,
          behavior: HitTestBehavior.translucent,
        ),
      ),
    );

    // [handle] is a circle, with a rectangle in the top left quadrant of that
    // circle (an onion pointing to 10:30). We rotate [handle] to point
    // straight up or up-right depending on the handle type.
    switch (type) {
      case TextSelectionHandleType.left: // points up-right
        return Transform.rotate(
          angle: math.pi / 2.0,
          child: handle,
        );
      case TextSelectionHandleType.right: // points up-left
        return handle;
      case TextSelectionHandleType.collapsed: // points up
        return Transform.rotate(
          angle: math.pi / 4.0,
          child: handle,
        );
    }
  }

  /// Gets anchor for material-style text selection handles.
  ///
  /// See [TextSelectionControls.getHandleAnchor].
  @override
  Offset getHandleAnchor(TextSelectionHandleType type, double textLineHeight,
      [double? startGlyphHeight, double? endGlyphHeight]) {
    switch (type) {
      case TextSelectionHandleType.left:
        return const Offset(_kHandleSize, 0);
      case TextSelectionHandleType.right:
        return Offset.zero;
      default:
        return const Offset(_kHandleSize / 2, -4);
    }
  }

  @override
  bool canSelectAll(TextSelectionDelegate delegate) {
    // Android allows SelectAll when selection is not collapsed, unless
    // everything has already been selected.
    final TextEditingValue value = delegate.textEditingValue;
    return delegate.selectAllEnabled &&
        value.text.isNotEmpty &&
        !(value.selection.start == 0 &&
            value.selection.end == value.text.length);
  }
}

// The label and callback for the available default text selection menu buttons.
class _TextSelectionToolbarItemData {
  const _TextSelectionToolbarItemData({
    required this.label,
    required this.onPressed,
  });

  final String label;
  final VoidCallback onPressed;
}

// The highest level toolbar widget, built directly by buildToolbar.
class _TextSelectionControlsToolbar extends StatefulWidget {
  const _TextSelectionControlsToolbar({
    Key? key,
    required this.clipboardStatus,
    required this.delegate,
    required this.endpoints,
    required this.globalEditableRegion,
    required this.handleCut,
    required this.handleCopy,
    required this.handlePaste,
    required this.handleSelectAll,
    required this.selectionMidpoint,
    required this.textLineHeight,
  }) : super(key: key);

  final ClipboardStatusNotifier clipboardStatus;
  final TextSelectionDelegate delegate;
  final List<TextSelectionPoint> endpoints;
  final Rect globalEditableRegion;
  final VoidCallback? handleCut;
  final VoidCallback? handleCopy;
  final VoidCallback? handlePaste;
  final VoidCallback? handleSelectAll;
  final Offset selectionMidpoint;
  final double textLineHeight;

  @override
  _TextSelectionControlsToolbarState createState() =>
      _TextSelectionControlsToolbarState();
}

class _TextSelectionControlsToolbarState
    extends State<_TextSelectionControlsToolbar> with TickerProviderStateMixin {
  void _onChangedClipboardStatus() {
    setState(() {
      // Inform the widget that the value of clipboardStatus has changed.
    });
  }

  @override
  void initState() {
    super.initState();
    widget.clipboardStatus.addListener(_onChangedClipboardStatus);
    widget.clipboardStatus.update();
  }

  @override
  void didUpdateWidget(_TextSelectionControlsToolbar oldWidget) {
    super.didUpdateWidget(oldWidget);
    if (widget.clipboardStatus != oldWidget.clipboardStatus) {
      widget.clipboardStatus.addListener(_onChangedClipboardStatus);
      oldWidget.clipboardStatus.removeListener(_onChangedClipboardStatus);
    }
    widget.clipboardStatus.update();
  }

  @override
  void dispose() {
    super.dispose();
    // When used in an Overlay, it can happen that this is disposed after its
    // creator has already disposed _clipboardStatus.
    if (!widget.clipboardStatus.disposed) {
      widget.clipboardStatus.removeListener(_onChangedClipboardStatus);
    }
  }

  @override
  Widget build(BuildContext context) {
    // If there are no buttons to be shown, don't render anything.
    if (widget.handleCut == null &&
        widget.handleCopy == null &&
        widget.handlePaste == null &&
        widget.handleSelectAll == null) {
      return const SizedBox.shrink();
    }
    // If the paste button is desired, don't render anything until the state of
    // the clipboard is known, since it's used to determine if paste is shown.
    if (widget.handlePaste != null &&
        widget.clipboardStatus.value == ClipboardStatus.unknown) {
      return const SizedBox.shrink();
    }

    // Calculate the positioning of the menu. It is placed above the selection
    // if there is enough room, or otherwise below.
    final TextSelectionPoint startTextSelectionPoint = widget.endpoints[0];
    final TextSelectionPoint endTextSelectionPoint =
        widget.endpoints.length > 1 ? widget.endpoints[1] : widget.endpoints[0];
    final Offset anchorAbove = Offset(
      widget.globalEditableRegion.left + widget.selectionMidpoint.dx,
      widget.globalEditableRegion.top +
          startTextSelectionPoint.point.dy -
          widget.textLineHeight -
          _kToolbarContentDistance,
    );
    final Offset anchorBelow = Offset(
      widget.globalEditableRegion.left + widget.selectionMidpoint.dx,
      widget.globalEditableRegion.top +
          endTextSelectionPoint.point.dy +
          _kToolbarContentDistanceBelow,
    );

    // Determine which buttons will appear so that the order and total number is
    // known. A button's position in the menu can slightly affect its
    // appearance.
    assert(debugCheckHasMaterialLocalizations(context));
    final MaterialLocalizations localizations =
        MaterialLocalizations.of(context);
    final List<_TextSelectionToolbarItemData> itemDatas =
        <_TextSelectionToolbarItemData>[
      if (widget.handleCut != null)
        _TextSelectionToolbarItemData(
          label: localizations.cutButtonLabel,
          onPressed: widget.handleCut!,
        ),
      if (widget.handleCopy != null)
        _TextSelectionToolbarItemData(
          label: localizations.copyButtonLabel,
          onPressed: widget.handleCopy!,
        ),
      if (widget.handlePaste != null &&
          widget.clipboardStatus.value == ClipboardStatus.pasteable)
        _TextSelectionToolbarItemData(
          label: localizations.pasteButtonLabel,
          onPressed: widget.handlePaste!,
        ),
      if (widget.handleSelectAll != null)
        _TextSelectionToolbarItemData(
          label: localizations.selectAllButtonLabel,
          onPressed: widget.handleSelectAll!,
        ),
    ];

    // If there is no option available, build an empty widget.
    if (itemDatas.isEmpty) {
      return const SizedBox(width: 0.0, height: 0.0);
    }

    return TextSelectionToolbar(
      anchorAbove: anchorAbove,
      anchorBelow: anchorBelow,
      children: itemDatas
          .asMap()
          .entries
          .map((MapEntry<int, _TextSelectionToolbarItemData> entry) {
        return TextSelectionToolbarTextButton(
          padding: TextSelectionToolbarTextButton.getPadding(
              entry.key, itemDatas.length),
          onPressed: entry.value.onPressed,
          child: Text(entry.value.label),
        );
      }).toList(),
    );
  }
}

/// Draws a single text selection handle which points up and to the left.
class _TextSelectionHandlePainter extends CustomPainter {
  _TextSelectionHandlePainter({required this.color});

  final Color color;

  @override
  void paint(Canvas canvas, Size size) {
    final Paint paint = Paint()..color = color;
    final double radius = size.width / 2.0;
    final Rect circle =
        Rect.fromCircle(center: Offset(radius, radius), radius: radius);
    final Rect point = Rect.fromLTWH(0.0, 0.0, radius, radius);
    final Path path = Path()
      ..addOval(circle)
      ..addRect(point);
    canvas.drawPath(path, paint);
  }

  @override
  bool shouldRepaint(_TextSelectionHandlePainter oldPainter) {
    return color != oldPainter.color;
  }
}

/// Text selection controls that follow the Material Design specification.
final TextSelectionControls materialTextSelectionControls =
    MaterialTextSelectionControls();<|MERGE_RESOLUTION|>--- conflicted
+++ resolved
@@ -5,15 +5,6 @@
 import 'dart:math' as math;
 
 import 'package:flutter/rendering.dart' hide RenderParagraph, TextSelectionHandleType;
-<<<<<<< HEAD
-import 'package:flutter/widgets.dart'
-    hide
-        TextSelectionControls,
-        ClipboardStatusNotifier,
-        TextSelectionHandleType,
-        ClipboardStatus;
-=======
->>>>>>> be570e38
 import 'package:flutter/material.dart'
     hide
         TextSelectionControls,
