--- conflicted
+++ resolved
@@ -5,15 +5,6 @@
 import 'dart:math' as math;
 
 import 'package:flutter/rendering.dart' hide RenderParagraph, TextSelectionHandleType;
-<<<<<<< HEAD
-import 'package:flutter/widgets.dart'
-    hide
-        TextSelectionControls,
-        ClipboardStatusNotifier,
-        ClipboardStatus,
-        TextSelectionHandleType;
-=======
->>>>>>> be570e38
 import 'package:flutter/cupertino.dart'
     hide
         TextSelectionControls,
